--- conflicted
+++ resolved
@@ -105,12 +105,6 @@
                 )
                 await channel.send(embed=embed)
 
-<<<<<<< HEAD
-        if not any_changes:
-            print("no stock changes", datetime.datetime.now())
-
-=======
->>>>>>> ece4dc39
         # Update the snapshot with current data after comparison
         with open(snapshot_path, "w") as f:
             json.dump(current_data, f)
@@ -240,11 +234,7 @@
             colour=discord.Colour.dark_red(),
             title="Current Leaderboard",
             description=description,
-<<<<<<< HEAD
             timestamp=get_pst_time(),
-=======
-            timestamp=discord.utils.utcnow(),
->>>>>>> ece4dc39
         )
         await interaction.followup.send(embed=embed)
     except Exception as e:
