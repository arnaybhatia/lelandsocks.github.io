--- conflicted
+++ resolved
@@ -28,11 +28,6 @@
 [pypi-dependencies]
 undetected-chromedriver = ">=3.5.5, <4"
 yfinance = { version = ">=0.2.48, <0.3", extras = ["nospam", "repair"] }
-<<<<<<< HEAD
-discord-webhook = ">=1.3.1, <2"
-discord-py = ">=2.4.0, <3"
-=======
 discord-py = ">=2.4.0, <3"
 audioop-lts = ">=0.2.1, <0.3"
-python-dotenv = ">=1.0.1, <2"
->>>>>>> 769db39e
+python-dotenv = ">=1.0.1, <2"